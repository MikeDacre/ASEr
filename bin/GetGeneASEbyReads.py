--- conflicted
+++ resolved
@@ -4,6 +4,7 @@
 from collections import defaultdict, Counter
 from multiprocessing import Pool, cpu_count
 from scipy.stats import binom_test
+from scipy.special import gammaln
 from sys import stdout
 from os import path
 from itertools import chain
@@ -69,14 +70,8 @@
     return snps
 
 def get_gene_coords(gff_file, id_name, feature_type='exon'):
-<<<<<<< HEAD
-    pkl_file = "{}.{}.pkl".format(gff_file, id_name)
-    if path.exists(pkl_file):
-        return pickle.load(open(pkl_file, 'rb'))
-=======
     if False and path.exists(gff_file + '.pkl'):
         return pickle.load(open(gff_file + '.pkl', 'rb'))
->>>>>>> 7827e538
     gene_coords = defaultdict(lambda : [None, set()])
     for line in open(gff_file):
 
@@ -110,11 +105,7 @@
     gene_coords_out = {}
     for entry in gene_coords:
         gene_coords_out[entry] = gene_coords[entry]
-<<<<<<< HEAD
-    pickle.dump(gene_coords_out, open(pkl_file, 'wb'))
-=======
     #pickle.dump(gene_coords, open(gff_file + '.pkl', 'wb'))
->>>>>>> 7827e538
     return gene_coords
 
 def get_ase_by_coords(chrom, coords, samfile, snp_dict):
@@ -217,13 +208,11 @@
 
     return 2 * p - 1
 
-<<<<<<< HEAD
 def diff_expression_prod(ref, alt):
     return (alt - ref) * (alt + ref)
 
 def pref_index_expression_normed(ref, alt):
     return (alt - ref)/sqrt(alt + ref)
-=======
 def binom_pval_polarized(ref, alt):
     """A polarized version of the log10 pvalue
 
@@ -245,20 +234,16 @@
             (gammaln(x+1) + gammaln(n-x+1) + gammaln(a) + gammaln(b) + gammaln(n+a+b))
     return lnanswer
 
->>>>>>> 7827e538
 
 ase_fcns = {
     'wilson95': wilson95_pref,
     'pref_index': pref_index,
     'log2': log2ase,
     'ratio': ratio,
-<<<<<<< HEAD
     'pref_expr': pref_index_expression_normed,
     'diff_expr': diff_expression_prod,
-=======
     'log10pval': binom_pval_polarized,
     'log2offset': log2ase_offset,
->>>>>>> 7827e538
 }
 
 def get_lib_size(reads):
